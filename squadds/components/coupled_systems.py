import warnings
from collections import OrderedDict

import numpy as np
from qiskit_metal import Dict
from qiskit_metal.qlibrary.core import QComponent, QRoute, QRoutePoint
from qiskit_metal.qlibrary.qubits.transmon_cross import TransmonCross


class QubitCavity(QComponent):
    """
    QubitCavity class represents a coupled qubit-cavity system.
    It contains methods to create the qubit, cavity, coupler, and CPWs.
    """
    
    default_options = Dict(
        chip = 'main',
        cavity_claw_options = Dict(
            coupler_type = 'CLT',
            coupler_options = Dict(
                orientation = '180',
                coupling_length = '200um'
            ),
            cpw_opts = Dict(
                total_length = '4000um',
                left_options = Dict(
                    lead = Dict(
                        start_straight = 0,
                        end_straight = 0,
                        start_jogged_extension = 0,
                        end_jogged_extension = 0
                    ),
                    fillet = '49.9um',
                ),
                right_options = Dict(
                    meander=Dict(spacing='100um', asymmetry='0um'),
                    fillet = '49.9um',
                )
            )
        ),
        qubit_options = Dict(
            connection_pads=Dict(),
            claw_cpw_length = '50um',
            orientation = '180',
            pos_y = '1500um'
        )
    )
    
    component_metadata = Dict(short_name='qubitcavity')
    """Component metadata"""

    """Default options"""

    def copier(self, d, u):
        for k, v in u.items():
            if not isinstance(v, str) and not isinstance(v, float) and not isinstance(v, bool) and not isinstance(v, int) and v is not None and not isinstance(v, list):
                d[k] = self.copier(d.get(k, {}), v)
            else:
                d[k] = v
        return d
    
    def make(self):
        p = self.p
        self.make_qubit()
        self.make_cavity()
        self.make_pins()
        warnings.warn(
            "There may be \"kinks\" in the CPW. This is due to the ``asymmetry`` parameter in the CPW options. To remove the kinks, change the ``asymmetry`` parameter until the CPW is smooth.\nAlternatively, you may consider playing with the ``start_jogged_extension`` options",
            ResourceWarning
        )
        # print("There may be \"kinks\" in the CPW. This is due to the ``asymmetry`` parameter in the CPW options. To remove the kinks, change the ``asymmetry`` parameter until the CPW is smooth.\nAlternatively, you may consider playing with the ``start_jogged_extension`` options")
        
    def make_qubit(self):
        """
        Creates a qubit based on the specified qubit options.

        Returns:
            None
        """
        p = self.p

        qubit_opts = Dict()
        self.copier(qubit_opts, p.qubit_options)
        qubit_opts["pos_y"] = 0
        qubit_opts["pos_x"] = "-1500um" if p.cavity_claw_options['cpw_opts'].total_length > 2.500 else "-1000um"
        self.qubit = TransmonCross(self.design, "{}_xmon".format(self.name), options = qubit_opts)

    def make_cavity(self):
        """
        This method is used to create a cavity in the coupled system.
        It calls the make_coupler() and make_cpws() methods to create the necessary components.
        """
        self.make_coupler()
        self.make_cpws()

    def make_coupler(self):
        """
        Creates a coupler based on the specified coupling type in the cavity options.

        Returns:
            None
        """
        p = self.p

        temp_opts = Dict()
        self.copier(temp_opts, p.cavity_claw_options['coupler_options'])

        if(p.cavity_claw_options['coupler_type'].upper() == "CLT"):
            from qiskit_metal.qlibrary.couplers.coupled_line_tee import \
                CoupledLineTee
            self.coupler = CoupledLineTee(self.design, "{}_CLT_coupler".format(self.name), options=temp_opts)
<<<<<<< HEAD
        elif(p.cavity_claw_options['coupler_type'].lower() == 'capn' or p.cavity_claw_options['coupler_type'].lower() == 'ncap' or p.cavity_claw_options['coupler_type'].lower() == 'capninterdigitaltee'):

=======
        elif(p.cavity_claw_options['coupler_type'].lower() == 'capn' or p.cavity_claw_options['coupler_type'].lower() == 'ncap'):
>>>>>>> 83ae0afc
            from qiskit_metal.qlibrary.couplers.cap_n_interdigital_tee import \
                CapNInterdigitalTee
            self.coupler = CapNInterdigitalTee(self.design, '{}_capn_coupler'.format(self.name), options=temp_opts)

    def make_cpws(self):
        """
        Creates the CPWs (Coplanar Waveguides) for the coupled systems.

        Returns:
            None
        """
        from qiskit_metal.qlibrary.tlines.meandered import RouteMeander

        p = self.p
        p.cpw_opts = p.cavity_claw_options['cpw_opts']
        
        left_opts = Dict()
        left_opts.update({'total_length': (p.cpw_opts.total_length if p.cavity_claw_options['coupler_type'] == 'capacitive' else p.cpw_opts.total_length/2) })
        left_opts.update({'pin_inputs':Dict(
                                            start_pin = Dict(
                                                component = '',
                                                pin = ''
                                            ),
                                            end_pin = Dict(
                                                component = '',
                                                pin = ''
                                            )
                                            )})
        self.copier(left_opts, p.cpw_opts.left_options)

        if p.cavity_claw_options["coupler_type"].lower() == "clt" and self.coupler.options["coupling_length"] > 0.150:
            adj_distance = self.coupler.options["coupling_length"]
        else:
            adj_distance = 0
        jogs = OrderedDict()
        jogs[0] = ["R90", f'{adj_distance/(1.5)}um']
        left_opts.update({"lead" : Dict(
                                start_straight = "100um",
                                end_straight = "50um",
                                
                                start_jogged_extension = jogs
                                )})
        left_opts.update({"pin_inputs" : Dict(start_pin = Dict(component = self.coupler.name,
                                                        pin = 'second_end'),
                                    end_pin = Dict(component = self.qubit.name,
                                                    pin = list(self.qubit.options["connection_pads"].keys())[0]))})
        left_opts.update({"meander" : Dict(
                                    spacing = "100um",
                                    asymmetry = f'{adj_distance/(3)}um' # need this to make CPW asymmetry half of the coupling length
                                    )})                                 # if not, sharp kinks occur in CPW :(
        # cpw = RouteMeander(design, 'cpw', options = opts)

        left_opts['pin_inputs']['start_pin'].update({'component':self.qubit.name})
        left_opts['pin_inputs']['start_pin'].update({'pin':list(self.qubit.options["connection_pads"].keys())[0]})

        left_opts['pin_inputs']['end_pin'].update({'component':self.coupler.name})
        left_opts['pin_inputs']['end_pin'].update({'pin':'second_end'})

        self.LeftMeander = RouteMeander(self.design, "{}_left_cpw".format(self.name), options = left_opts)

        if(p.cavity_claw_options['coupler_type'] == 'inductive'):
            right_opts = Dict()
            right_opts.update({'total_length':p.cpw_opts.total_length/2})
            right_opts.update({'pin_inputs':Dict(
                                                start_pin = Dict(
                                                    component = '',
                                                    pin = ''
                                                ),
                                                end_pin = Dict(
                                                    component = '',
                                                    pin = ''
                                                )
                                                )})
            right_opts['pin_inputs']['end_pin'].update({'component':p.cpw_opts.pin_inputs.end_pin.component})
            right_opts['pin_inputs']['end_pin'].update({'pin':p.cpw_opts.pin_inputs.end_pin.pin})

            right_opts['pin_inputs']['start_pin'].update({'component':self.coupler.name})
            right_opts['pin_inputs']['start_pin'].update({'pin':'second_start'})

            self.copier(right_opts, p.cpw_opts.right_options)

            self.RightMeander = RouteMeander(self.design, "{}_right_cpw".format(self.name), options = right_opts)
            self.add_qgeometry('path', self.RightMeander.qgeometry_dict('path'), chip = p.chip)

        
    def make_pins(self):
        """
        Adds pins to the coupled system.

        Retrieves pin information from the coupler and adds the pins to the system.

        Args:
            None

        Returns:
            None
        """
        start_dict = self.coupler.get_pin('prime_start')
        end_dict = self.coupler.get_pin('prime_end')
        self.add_pin('prime_start', start_dict['points'], start_dict['width'])
        self.add_pin('prime_end', end_dict['points'], end_dict['width'])

    def make_wirebond_pads(self):
        from qiskit_metal.qlibrary.terminations.launchpad_wb import \
            LaunchpadWirebond
        from qiskit_metal.qlibrary.tlines.straight_path import RouteStraight
        p = self.p
        print(self.coupler.options)        
        options = Dict(
            orientation = -90,
            pos_y = (float)(self.coupler.options.pos_y[:-2]) + 0.75,
            trace_width = p.cavity_claw_options.cpw_opts.left_options.trace_width,
            trace_gap = p.cavity_claw_options.cpw_opts.left_options.trace_gap
        )
        wb1 = LaunchpadWirebond(self.design, 'wb_top', options=options)

        options = Dict(
            orientation = 90,
            pos_y = (float)(self.coupler.options.pos_y[:-2]) - 0.75,
            trace_width = p.cavity_claw_options.cpw_opts.left_options.trace_width,
            trace_gap = p.cavity_claw_options.cpw_opts.left_options.trace_gap
        )
        wb2 = LaunchpadWirebond(self.design, 'wb_bottom', options=options)

        feedline_opts = Dict(pin_inputs = Dict(start_pin = Dict(component = 'wb_top',
                                                                pin = 'tie'),
                                            end_pin = Dict(component = 'wb_bottom',
                                                            pin = 'tie')),
                            trace_width = p.cavity_claw_options.cpw_opts.left_options.trace_width,
                            trace_gap = p.cavity_claw_options.cpw_opts.left_options.trace_gap)
        feedline = RouteStraight(self.design, 'feedline', options = feedline_opts)

    def show(self, gui, include_wirebond_pads=False):
        if include_wirebond_pads:
            self.make_wirebond_pads()
        else:
            if "feedline" in self.design.components:
                self.design.delete_component("wb_top")
                self.design.delete_component("wb_bottom")
                self.design.delete_component("feedline")

        gui.rebuild()
        gui.autoscale()
        gui.screenshot()

<<<<<<< HEAD

=======
>>>>>>> 83ae0afc
    def to_gds(self, filename, include_wirebond_pads=False):
        if include_wirebond_pads:
            self.make_wirebond_pads()
        else:
            if "feedline" in self.design.components:
                self.design.delete_component("wb_top")
                self.design.delete_component("wb_bottom")
                self.design.delete_component("feedline")
                
        a_gds = self.design.renderers.gds
        a_gds.options['cheese']['view_in_file']['main'][1]=False
        a_gds.options['no_cheese']['view_in_file']['main'][1] = False

        a_gds.export_to_gds(f'{filename}.gds')<|MERGE_RESOLUTION|>--- conflicted
+++ resolved
@@ -17,10 +17,13 @@
         chip = 'main',
         cavity_claw_options = Dict(
             coupler_type = 'CLT',
+        cavity_claw_options = Dict(
+            coupler_type = 'CLT',
             coupler_options = Dict(
                 orientation = '180',
                 coupling_length = '200um'
             ),
+            cpw_opts = Dict(
             cpw_opts = Dict(
                 total_length = '4000um',
                 left_options = Dict(
@@ -40,6 +43,7 @@
         ),
         qubit_options = Dict(
             connection_pads=Dict(),
+            connection_pads=Dict(),
             claw_cpw_length = '50um',
             orientation = '180',
             pos_y = '1500um'
@@ -83,6 +87,7 @@
         self.copier(qubit_opts, p.qubit_options)
         qubit_opts["pos_y"] = 0
         qubit_opts["pos_x"] = "-1500um" if p.cavity_claw_options['cpw_opts'].total_length > 2.500 else "-1000um"
+        qubit_opts["pos_x"] = "-1500um" if p.cavity_claw_options['cpw_opts'].total_length > 2.500 else "-1000um"
         self.qubit = TransmonCross(self.design, "{}_xmon".format(self.name), options = qubit_opts)
 
     def make_cavity(self):
@@ -104,17 +109,15 @@
 
         temp_opts = Dict()
         self.copier(temp_opts, p.cavity_claw_options['coupler_options'])
-
+        self.copier(temp_opts, p.cavity_claw_options['coupler_options'])
+
+        if(p.cavity_claw_options['coupler_type'].upper() == "CLT"):
         if(p.cavity_claw_options['coupler_type'].upper() == "CLT"):
             from qiskit_metal.qlibrary.couplers.coupled_line_tee import \
                 CoupledLineTee
             self.coupler = CoupledLineTee(self.design, "{}_CLT_coupler".format(self.name), options=temp_opts)
-<<<<<<< HEAD
         elif(p.cavity_claw_options['coupler_type'].lower() == 'capn' or p.cavity_claw_options['coupler_type'].lower() == 'ncap' or p.cavity_claw_options['coupler_type'].lower() == 'capninterdigitaltee'):
 
-=======
-        elif(p.cavity_claw_options['coupler_type'].lower() == 'capn' or p.cavity_claw_options['coupler_type'].lower() == 'ncap'):
->>>>>>> 83ae0afc
             from qiskit_metal.qlibrary.couplers.cap_n_interdigital_tee import \
                 CapNInterdigitalTee
             self.coupler = CapNInterdigitalTee(self.design, '{}_capn_coupler'.format(self.name), options=temp_opts)
@@ -132,6 +135,7 @@
         p.cpw_opts = p.cavity_claw_options['cpw_opts']
         
         left_opts = Dict()
+        left_opts.update({'total_length': (p.cpw_opts.total_length if p.cavity_claw_options['coupler_type'] == 'capacitive' else p.cpw_opts.total_length/2) })
         left_opts.update({'total_length': (p.cpw_opts.total_length if p.cavity_claw_options['coupler_type'] == 'capacitive' else p.cpw_opts.total_length/2) })
         left_opts.update({'pin_inputs':Dict(
                                             start_pin = Dict(
@@ -143,6 +147,12 @@
                                                 pin = ''
                                             )
                                             )})
+        self.copier(left_opts, p.cpw_opts.left_options)
+
+        if p.cavity_claw_options["coupler_type"].lower() == "clt" and self.coupler.options["coupling_length"] > 0.150:
+            adj_distance = self.coupler.options["coupling_length"]
+        else:
+            adj_distance = 0
         self.copier(left_opts, p.cpw_opts.left_options)
 
         if p.cavity_claw_options["coupler_type"].lower() == "clt" and self.coupler.options["coupling_length"] > 0.150:
@@ -176,7 +186,9 @@
         self.LeftMeander = RouteMeander(self.design, "{}_left_cpw".format(self.name), options = left_opts)
 
         if(p.cavity_claw_options['coupler_type'] == 'inductive'):
+        if(p.cavity_claw_options['coupler_type'] == 'inductive'):
             right_opts = Dict()
+            right_opts.update({'total_length':p.cpw_opts.total_length/2})
             right_opts.update({'total_length':p.cpw_opts.total_length/2})
             right_opts.update({'pin_inputs':Dict(
                                                 start_pin = Dict(
@@ -190,10 +202,13 @@
                                                 )})
             right_opts['pin_inputs']['end_pin'].update({'component':p.cpw_opts.pin_inputs.end_pin.component})
             right_opts['pin_inputs']['end_pin'].update({'pin':p.cpw_opts.pin_inputs.end_pin.pin})
+            right_opts['pin_inputs']['end_pin'].update({'component':p.cpw_opts.pin_inputs.end_pin.component})
+            right_opts['pin_inputs']['end_pin'].update({'pin':p.cpw_opts.pin_inputs.end_pin.pin})
 
             right_opts['pin_inputs']['start_pin'].update({'component':self.coupler.name})
             right_opts['pin_inputs']['start_pin'].update({'pin':'second_start'})
 
+            self.copier(right_opts, p.cpw_opts.right_options)
             self.copier(right_opts, p.cpw_opts.right_options)
 
             self.RightMeander = RouteMeander(self.design, "{}_right_cpw".format(self.name), options = right_opts)
@@ -260,10 +275,7 @@
         gui.autoscale()
         gui.screenshot()
 
-<<<<<<< HEAD
-
-=======
->>>>>>> 83ae0afc
+
     def to_gds(self, filename, include_wirebond_pads=False):
         if include_wirebond_pads:
             self.make_wirebond_pads()
