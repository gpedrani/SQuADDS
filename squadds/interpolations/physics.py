import pandas as pd
from pyEPR.calcs import Convert

from squadds import Analyzer
from squadds.core.utils import *
from squadds.interpolations.interpolator import Interpolator


def string_to_float(string):
    """
    Converts a string representation of a number to a float.

    Args:
        string (str): The string representation of the number.

    Returns:
        float: The converted float value.
    """
    return float(string[:-2])

class ScalingInterpolator(Interpolator):
    """Class for scaling-based interpolation."""
    def __init__(self, analyzer: Analyzer, target_params: dict):
        super().__init__(analyzer, target_params)

    def get_design(self) -> pd.DataFrame:
        """
        Retrieves the design options for qubit and cavity based on target parameters.
        
        Returns:
            pd.DataFrame: A DataFrame containing the design options for qubit and cavity.
        """
        # Extract target parameters
        f_q_target = self.target_params['qubit_frequency_GHz']
        g_target = self.target_params['g_MHz']
        alpha_target = self.target_params['anharmonicity_MHz']
        f_res_target = self.target_params['cavity_frequency_GHz']
        kappa_target = self.target_params['kappa_kHz']
        try:
            res_type = self.target_params['resonator_type']
        except:
            res_type = self.analyzer.selected_resonator_type

        self.df = self.analyzer.df
        
        # Find the closest qubit-claw design
        if self.analyzer.selected_resonator_type == 'half':
            closest_qubit_claw_design = self.analyzer.find_closest({"qubit_frequency_GHz": f_q_target,'anharmonicity_MHz': alpha_target, 'g_MHz': g_target},parallel=True, num_cpu="auto", num_top=1)
        else:
            closest_qubit_claw_design = self.analyzer.find_closest({"qubit_frequency_GHz": f_q_target,'anharmonicity_MHz': alpha_target, 'g_MHz': g_target}, num_top=1)

        # Scale values
        alpha_scaling = closest_qubit_claw_design['anharmonicity_MHz'] / alpha_target
        g_scaling = g_target / closest_qubit_claw_design['g_MHz']

        # Scale qubit and claw dimensions
        updated_cross_length = string_to_float(closest_qubit_claw_design["design_options_qubit"].iloc[0]['cross_length']) * alpha_scaling.values[0]
        updated_claw_length = string_to_float(closest_qubit_claw_design["design_options_qubit"].iloc[0]["connection_pads"]["readout"]['claw_length']) * g_scaling.values[0] * alpha_scaling.values[0]

        # Scaling logic for cavity-coupler designs
        # Filter DataFrame based on qubit coupling claw capacitance
        try:
            cross_to_claw_cap_chosen = closest_qubit_claw_design['cross_to_claw'].iloc[0]
        except:
            cross_to_claw_cap_chosen = closest_qubit_claw_design['cross_to_claw_closest'].iloc[0]
        
        threshold = 0.3  # 30% threshold
        try:
            filtered_df = self.df[(self.df['cross_to_claw'] >= (1 - threshold) * cross_to_claw_cap_chosen) &
                                    (self.df['cross_to_claw'] <= (1 + threshold) * cross_to_claw_cap_chosen)]
        except:
            filtered_df = self.df[(self.df['cross_to_claw_closest'] >= (1 - threshold) * cross_to_claw_cap_chosen) &
                                    (self.df['cross_to_claw_closest'] <= (1 + threshold) * cross_to_claw_cap_chosen)]

        # Find the closest cavity-coupler design
        merged_df = self.analyzer.df.copy()
        system_chosen = self.analyzer.selected_system
        H_params_chosen = self.analyzer.H_param_keys

        self.analyzer.df = filtered_df
        self.analyzer.selected_system = 'cavity_claw' 
        self.analyzer.H_param_keys = ['resonator_type','cavity_frequency_GHz', 'kappa_kHz']
        self.analyzer.target_params = {'cavity_frequency_GHz': f_res_target, 'kappa_kHz': kappa_target, 'resonator_type': res_type}

        target_params_cavity = {'cavity_frequency_GHz': f_res_target, 'kappa_kHz': kappa_target, 'resonator_type': res_type}

        if self.analyzer.selected_resonator_type == 'half':
            closest_cavity_cpw_design = self.analyzer.find_closest(target_params_cavity,parallel=True, num_cpu="auto", num_top=1)
        else:
            closest_cavity_cpw_design = self.analyzer.find_closest(target_params_cavity, num_top=1)

        closest_kappa = closest_cavity_cpw_design['kappa_kHz'].values[0]
        closest_f_cavity = closest_cavity_cpw_design['cavity_frequency_GHz'].values[0]

<<<<<<< HEAD
        if self.analyzer.selected_resonator_type == 'half':
            closest_coupler_length = string_to_float(closest_cavity_cpw_design["design_options_cavity_claw"].iloc[0]['cplr_opts']['finger_length'])
        else:
            closest_coupler_length = string_to_float(closest_cavity_cpw_design["design_options_cavity_claw"].iloc[0]['cplr_opts']['coupling_length'])
=======
        closest_coupler_length = string_to_float(closest_cavity_cpw_design["design_options_cavity_claw"].iloc[0]['cplr_opts']['coupling_length'])
>>>>>>> 83ae0afc

        # Scale resonator and coupling element dimensions
        updated_resonator_length = string_to_float(closest_cavity_cpw_design["design_options_cavity_claw"].iloc[0]["cpw_opts"]['total_length']) * (closest_cavity_cpw_design['cavity_frequency_GHz'] / f_res_target).values[0]

        res_scaling = closest_f_cavity / f_res_target
        kappa_scaling = np.sqrt(kappa_target / closest_kappa)

        print("="*50)
        print(f"Kappa scaling: {kappa_scaling}")
        print(f"g scaling: {g_scaling.values[0]}")
        print(f"alpha scaling: {alpha_scaling.values[0]}")
        print(f"resonator scaling: {res_scaling}")
        print("="*50)

<<<<<<< HEAD
        updated_coupling_length = closest_coupler_length * kappa_scaling
=======
        updated_coupling_length = string_to_float(closest_cavity_cpw_design["design_options_cavity_claw"].iloc[0]['cplr_opts']['coupling_length']) * kappa_scaling
>>>>>>> 83ae0afc
        # round updated_coupling_length to nearest integer
        updated_coupling_length = round(updated_coupling_length)


        # Reset the analyzer's DataFrame
        self.analyzer.df = merged_df
        self.analyzer.selected_system = system_chosen
        self.analyzer.H_param_keys = H_params_chosen

        # a dataframe with three empty colums
        interpolated_designs_df = pd.DataFrame(columns=["design_options_qubit", "design_options_cavity_claw", "design_options"])

        # Update the qubit and cavity design options
        qubit_design_options = closest_qubit_claw_design["design_options_qubit"].iloc[0]
        qubit_design_options['cross_length'] = f"{updated_cross_length}um"
        qubit_design_options["connection_pads"]["readout"]['claw_length'] = f"{updated_claw_length}um"
        required_Lj = Convert.Lj_from_Ej(closest_qubit_claw_design['EJ'].iloc[0], units_in='GHz', units_out='nH') 
        qubit_design_options['aedt_hfss_inductance'] = required_Lj*1e-9
        qubit_design_options['aedt_q3d_inductance'] = required_Lj*1e-9
        qubit_design_options['q3d_inductance'] = required_Lj*1e-9
        qubit_design_options['hfss_inductance'] = required_Lj*1e-9
        qubit_design_options["connection_pads"]["readout"]['Lj'] = f"{required_Lj}nH"

        # setting the `claw_cpw_*` params to zero
        qubit_design_options["connection_pads"]['readout']['claw_cpw_length'] = "0um"
        qubit_design_options["connection_pads"]['readout']['claw_cpw_width'] = "0um"

        cavity_design_options = closest_cavity_cpw_design["design_options_cavity_claw"].iloc[0]
        cavity_design_options["cpw_opts"]['total_length'] = f"{updated_resonator_length}um"

<<<<<<< HEAD
        if self.analyzer.selected_resonator_type == 'half':
            cavity_design_options['cplr_opts']['finger_length'] = f"{updated_coupling_length}um"
        else:
            cavity_design_options['cplr_opts']['coupling_length'] = f"{updated_coupling_length}um"

=======
>>>>>>> 83ae0afc
        # update the claw of the cavity based on the one from the qubit
        cavity_design_options["claw_opts"]["connection_pads"] = qubit_design_options["connection_pads"]

        interpolated_designs_df = pd.DataFrame({
            "coupler_type": self.analyzer.selected_coupler,
            "design_options_qubit": [qubit_design_options],
            "design_options_cavity_claw": [cavity_design_options],
            "setup_qubit": [closest_qubit_claw_design["setup_qubit"].iloc[0]],
            "setup_cavity_claw": [closest_cavity_cpw_design["setup_cavity_claw"].iloc[0]],
        })

        device_design_options = create_unified_design_options(interpolated_designs_df.iloc[0])

        # add the device design options to the dataframe
        interpolated_designs_df["design_options"] = [device_design_options]
        interpolated_designs_df.iloc[0]["design_options"]["qubit_options"]["connection_pads"]["readout"]["claw_cpw_length"] = "0um"

        return interpolated_designs_df<|MERGE_RESOLUTION|>--- conflicted
+++ resolved
@@ -92,18 +92,15 @@
         closest_kappa = closest_cavity_cpw_design['kappa_kHz'].values[0]
         closest_f_cavity = closest_cavity_cpw_design['cavity_frequency_GHz'].values[0]
 
-<<<<<<< HEAD
         if self.analyzer.selected_resonator_type == 'half':
             closest_coupler_length = string_to_float(closest_cavity_cpw_design["design_options_cavity_claw"].iloc[0]['cplr_opts']['finger_length'])
         else:
             closest_coupler_length = string_to_float(closest_cavity_cpw_design["design_options_cavity_claw"].iloc[0]['cplr_opts']['coupling_length'])
-=======
-        closest_coupler_length = string_to_float(closest_cavity_cpw_design["design_options_cavity_claw"].iloc[0]['cplr_opts']['coupling_length'])
->>>>>>> 83ae0afc
 
         # Scale resonator and coupling element dimensions
         updated_resonator_length = string_to_float(closest_cavity_cpw_design["design_options_cavity_claw"].iloc[0]["cpw_opts"]['total_length']) * (closest_cavity_cpw_design['cavity_frequency_GHz'] / f_res_target).values[0]
 
+        res_scaling = closest_f_cavity / f_res_target
         res_scaling = closest_f_cavity / f_res_target
         kappa_scaling = np.sqrt(kappa_target / closest_kappa)
 
@@ -112,13 +109,10 @@
         print(f"g scaling: {g_scaling.values[0]}")
         print(f"alpha scaling: {alpha_scaling.values[0]}")
         print(f"resonator scaling: {res_scaling}")
+        print(f"resonator scaling: {res_scaling}")
         print("="*50)
 
-<<<<<<< HEAD
         updated_coupling_length = closest_coupler_length * kappa_scaling
-=======
-        updated_coupling_length = string_to_float(closest_cavity_cpw_design["design_options_cavity_claw"].iloc[0]['cplr_opts']['coupling_length']) * kappa_scaling
->>>>>>> 83ae0afc
         # round updated_coupling_length to nearest integer
         updated_coupling_length = round(updated_coupling_length)
 
@@ -149,14 +143,11 @@
         cavity_design_options = closest_cavity_cpw_design["design_options_cavity_claw"].iloc[0]
         cavity_design_options["cpw_opts"]['total_length'] = f"{updated_resonator_length}um"
 
-<<<<<<< HEAD
         if self.analyzer.selected_resonator_type == 'half':
             cavity_design_options['cplr_opts']['finger_length'] = f"{updated_coupling_length}um"
         else:
             cavity_design_options['cplr_opts']['coupling_length'] = f"{updated_coupling_length}um"
 
-=======
->>>>>>> 83ae0afc
         # update the claw of the cavity based on the one from the qubit
         cavity_design_options["claw_opts"]["connection_pads"] = qubit_design_options["connection_pads"]
 
