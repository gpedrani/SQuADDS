"""
!TODO: add FULL support for half-wave cavity
"""
import json
import os
import pprint
import sys
import warnings

import pandas as pd
import requests
from datasets import get_dataset_config_names, load_dataset
from tabulate import tabulate
from tqdm import tqdm

from squadds.core.design_patterns import SingletonMeta
from squadds.core.processing import *
from squadds.core.utils import *

#* HANDLE WARNING MESSAGES
if sys.platform == "darwin":  # Checks if the operating system is macOS
    warnings.filterwarnings("ignore", category=UserWarning, module="pyaedt") # ANSYS is not a mac product

class SQuADDS_DB(metaclass=SingletonMeta):
    """
    A class representing the SQuADDS database.

    Methods:
        supported_components(): Get a list of supported components.
        supported_component_names(): Get a list of supported component names.
        supported_data_types(): Get a list of supported data types.
        _delete_cache(): Delete the dataset cache directory.
        supported_config_names(): Get a list of supported configuration names.
        get_configs(): Print the supported configuration names.
        get_component_names(component): Get a list of component names for a given component.
        view_component_names(component): Print the component names for a given component.
        view_datasets(): Print a table of available datasets.
        get_dataset_info(component, component_name, data_type): Print information about a specific dataset.
        view_all_contributors(): Print a table of all contributors.
        view_contributors_of_config(config): Print a table of contributors for a specific configuration.
        view_contributors_of(component, component_name, data_type): Print a table of contributors for a specific component, component name, and data type.
        select_components(component_dict): Select a configuration based on a component dictionary or string.
        select_system(components): Select a system based on a list of components or a single component.
        select_qubit(qubit): Select a qubit.
        select_cavity_claw(cavity): Select a cavity.
    """
    
    def __init__(self):
        """
        Constructor for the SQuADDS_DB class.

        Attributes:
            repo_name (str): The name of the repository.
            configs (list): List of supported configuration names.
            selected_component_name (str): The name of the selected component.
            selected_component (str): The selected component.
            selected_data_type (str): The selected data type.
            selected_confg (str): The selected configuration.
            selected_qubit (str): The selected qubit.
            selected_cavity (str): The selected cavity.
            selected_coupler (str): The selected coupler.
            selected_resonator_type (str): The selected resonator type.
            selected_system (str): The selected system.
            selected_df (str): The selected dataframe.
            target_param_keys (str): The target parameter keys.
            units (str): The units.
            _internal_call (bool): Flag to track internal calls.
        """
        self.repo_name = "SQuADDS/SQuADDS_DB"
        self.configs = self.supported_config_names()
        self.selected_component_name = None
        self.selected_component = None
        self.selected_data_type = None
        self.selected_confg = None
        self.selected_qubit = None
        self.selected_cavity = None
        self.selected_coupler = None
        self.selected_resonator_type = None
        self.selected_system = None
        self.selected_df = None
        self.qubit_df = None
        self.cavity_df = None
        self.coupler_df = None
        self.target_param_keys = None
        self.units = None
        self.measured_device_database = None
<<<<<<< HEAD
        self._internal_call = False  # Flag to track internal calls
        self.hwc_fname = "half-wave-cavity_df.parquet"
        self.merged_df_hwc_fname = "qubit_half-wave-cavity_df.parquet"
        #self.merger_terms = ['claw_width', 'claw_length', 'claw_gap']
        self.claw_merger_terms = ['claw_length'] # 07/2024 -> claw_length is the only parameter that is common between qubit and cavity
        self.ncap_merger_terms = ['prime_width', 'prime_gap', 'second_width', 'second_gap']

    def check_login(self):
        """
        Checks if the user is logged in to Hugging Face.
        """
        token = HfFolder.get_token()
        if not token:
            print("You are not logged in. Please login to Hugging Face.")
            login()  # This will prompt the user to login

    def get_existing_files(self):
        """
        Retrieves the list of existing files in the repository.
        
        Returns:
            list: A list of existing file names in the repository.
        """
        api = HfApi()
        repo_info = api.dataset_info(repo_id=self.repo_name)
        existing_files = [file.rfilename for file in repo_info.siblings]
        return existing_files

    def upload_dataset(self, file_paths, repo_file_names, overwrite=False):
        """
        Uploads a dataset to the repository.
        
        Args:
            file_paths (list): A list of file paths to upload.
            repo_file_names (list): A list of file names to use in the repository.
            overwrite (bool): Whether to overwrite an existing dataset. Defaults to False. 
        """
        self.check_login()
        api = HfApi()
        existing_files = self.get_existing_files()

        for file_path, repo_file_name in zip(file_paths, repo_file_names):
            if repo_file_name in existing_files and not overwrite:
                print(f"File {repo_file_name} already exists in the repository. Skipping upload.")
                continue
            try:
                api.upload_file(
                    path_or_fileobj=file_path,
                    path_in_repo=repo_file_name,
                    repo_id=self.repo_name,
                    repo_type="dataset",
                )
                print(f"Uploaded {repo_file_name} to {self.repo_name}.")
            except Exception as e:
                print(f"Failed to upload {repo_file_name}: {e}")
=======

>>>>>>> 83ae0afc

    def supported_components(self):
        """
        Returns a list of supported components based on the configurations.

        Returns:
            list: A list of supported components.
        """
        components = []
        for config in self.configs:
            try:
                components.append(config.split("-")[0])
            except:
                pass
        return components
    
    def supported_component_names(self):
        """
        Returns a list of supported component names extracted from the configs.

        Returns:
            list: A list of supported component names.
        """
        component_names = []
        for config in self.configs:
            try:
                component_names.append(config.split("-")[1])
            except:
                pass
        return component_names
    
    def supported_data_types(self):
        """
        Returns a list of supported data types.

        Returns:
            list: A list of supported data types.
        """
        data_types = []
        for config in self.configs:
            try:
                data_types.append(config.split("-")[2])
            except:
                pass
        return data_types

        
    def supported_config_names(self):
        """
        Retrieves the supported configuration names from the repository.

        Returns:
            A list of supported configuration names.
        """
        delete_HF_cache()
        configs = get_dataset_config_names(self.repo_name, download_mode='force_redownload')
        # if there are not two "-" in the config name, remove it (since it does conform to the simulation naming convention)
        configs = [config for config in configs if config.count('-') == 2]
        return configs

    def get_configs(self):
        """
        Returns the configurations stored in the database.

        Returns:
            list: A list of configuration names.
        """
        # pretty print the config names
        pprint.pprint(self.configs)

    def get_component_names(self, component=None):
        """
        Get the names of the components associated with a specific component.

        Args:
            component (str): The specific component to retrieve names for.

        Returns:
            list: A list of component names associated with the specified component.
        """
        if component is None:
            print("Please specify a component")
            return
        if component not in self.supported_components():
            print("Component not supported. Available components are:")
            print(self.supported_components()+["CLT"]) #TODO: handle dynamically
            return
        else:
            component_names = []
            for config in self.configs:
                if component in config:
                    component_names.append(config.split("-")[1])
            return component_names+["CLT"]
        
    def view_component_names(self, component=None):
        """
        Prints the names of the components available in the database.

        Args:
            component (str): The specific component to view names for. If None, all component names will be printed.

        Returns:
            None
        """
        if component is None:
            print("Please specify a component")
        if component not in self.supported_components():
            print("Component not supported. Available components are:")
            print(self.supported_components()+["CLT"]) #TODO: handle dynamically
        else:
            component_names = []
            for config in self.configs:
                if component in config:
                    component_names.append(config.split("-")[1])
            print(component_names+["CLT"]) #TODO: handle dynamically


    def view_datasets(self):
        """
        View the datasets available in the database.

        This method retrieves the supported components, component names, and data types
        from the database and displays them in a tabular format.
        """
        components = self.supported_components()
        component_names = self.supported_component_names()
        data_types = self.supported_data_types()
        component_urls = [f"https://github.com/LFL-Lab/SQuADDS/tree/master/docs/_static/images/{name}.png" for name in component_names]
        
        component_images = []
        
        for url in component_urls:
            component_images.append(url)
            table = [components, component_names, data_types, component_images]

        # Transpose the table (convert columns to rows)
        table = list(map(list, zip(*table)))

        # Print the table with headers
        print(tabulate(table, headers=["Component", "Component Name", "Data Available", "Component Image"],tablefmt="fancy_grid"))

    def get_dataset_info(self, component=None, component_name=None, data_type=None):
        """
        Retrieves and prints information about a dataset.

        Args:
            component (str): The component of the dataset.
            component_name (str): The name of the component.
            data_type (str): The type of data.

        Returns:
            None
        """
        # do checks
        if component is None:
            print("Please specify a component")
            return
        if component_name is None:
            print("Please specify a component type")
            return
        if data_type is None:
            print("Please specify a data type")
            return
        
        if component not in self.supported_components():
            print("Component not supported. Available components are:")
            print(self.supported_components())
            return
        
        if component_name not in self.supported_component_names():
            print("Component name not supported. Available component names are:")
            print(self.supported_component_names())
            return
        if data_type not in self.supported_data_types():
            print("Data type not supported. Available data types are:")
            print(self.supported_data_types())
            return
        
        # print the table of the dataset configs
        config = component + "-" + component_name + "-" + data_type
        
        dataset = load_dataset(self.repo_name, config)["train"]
        # describe the dataset and print in table format
        print("="*80)
        print("Dataset Features:")
        pprint.pprint(dataset.features, depth=2)
        print("\nDataset Description:")
        print(dataset.description)
        print("\nDataset Citation:")
        print(dataset.citation)
        print("\nDataset Homepage:")
        print(dataset.homepage)
        print("\nDataset License:")
        print(dataset.license)
        print("\nDataset Size in Bytes:")
        print(dataset.size_in_bytes)
        print("="*80)
        
    def view_all_contributors(self):
        """
        View all unique contributors and their relevant information.

        This method iterates through the configurations and extracts the relevant information
        of each contributor. It checks if the combination of uploader, PI, group, and institution
        is already in the list of unique contributors. If not, it adds the relevant information
        to the list. Finally, it prints the list of unique contributors in a tabular format.
        """
        # Placeholder for the full contributor info
        unique_contributors_info = []

        for config in self.configs:
            dataset = load_dataset(self.repo_name, config)["train"]
            configs_contrib_info = dataset["contributor"]
            
            for contrib_info in configs_contrib_info:
                # Extracting the relevant information
                relevant_info = {key: contrib_info[key] for key in ['uploader', 'PI', 'group', 'institution']}
                relevant_info['config'] = config  # Add the config to the relevant info

                # Check if this combination of info is already in the list
                if not any(existing_info['config'] == config and
                            existing_info['uploader'] == relevant_info['uploader'] and
                            existing_info['PI'] == relevant_info['PI'] and
                            existing_info['group'] == relevant_info['group'] and
                            existing_info['institution'] == relevant_info['institution']
                            for existing_info in unique_contributors_info):
                    unique_contributors_info.append(relevant_info)

        print(tabulate(unique_contributors_info, headers="keys", tablefmt="fancy_grid"))

    def view_contributors_of_config(self, config):
        """
        View the contributors of a specific configuration.

        Args:
            config (str): The name of the configuration.

        Returns:
            None
        """
        dataset = load_dataset(self.repo_name, config)["train"]
        configs_contrib_info = dataset["contributor"]
        unique_contributors_info = []
        
        for contrib_info in configs_contrib_info:
            # Extracting the relevant information
            relevant_info = {key: contrib_info[key] for key in ['uploader', 'PI', 'group', 'institution']}
            if relevant_info not in unique_contributors_info:
                unique_contributors_info.append(relevant_info)
        
        print(tabulate(unique_contributors_info, headers='keys', tablefmt="fancy_grid"))

    def view_contributors_of(self, component=None, component_name=None, data_type=None):
        """
        View contributors of a specific component, component name, and data type.

        Args:
            component (str): The component of interest.
            component_name (str): The name of the component.
            data_type (str): The type of data.

        Returns:
            None
        """
        config = component + "-" + component_name + "-" + data_type
        self.view_contributors_of_config(config)



    
    def view_simulation_results(self, device_name):
        """
        View the simulation results of a specific device specified with a device name.

        Args:
           device_name (str): the name of the experimentally validated device within the database.

        Returns:
            dict: a dict of sim results.
        """       
        dataset = load_dataset(self.repo_name, 'measured_device_database')["train"]
        configs_contrib_info = dataset["contrib_info"]
        simulation_info = dataset["sim_results"]
            
        for contrib_info, sim_results in zip(configs_contrib_info, simulation_info):
                if contrib_info['name'] == device_name:
<<<<<<< HEAD
                    return sim_results
=======
                    return {sim_results}
            
    
>>>>>>> 83ae0afc
        return {}

    def view_reference_device_of(self, component=None, component_name=None, data_type=None):
        """
        View the reference/source experimental device that was used to validate a specific simulation configuration.  
        
        Args:
            component (str): The component of interest.
            component_name (str): The name of the component.
            data_type (str): The type of data.

        Returns: 
            str: the name of the experimentally validated reference device.
        
        """
        config = f"{component}-{component_name}-{data_type}"
        dataset = load_dataset(self.repo_name, 'measured_device_database')["train"]
        configs_contrib_info = dataset["contrib_info"]
        simulation_info = dataset["sim_results"]
<<<<<<< HEAD
        design_codes = dataset["design_code"]
        paper_links = dataset["paper_link"]
        images = dataset["image"]
        
        for contrib_info, sim_results, design_code, paper_link, image in zip(configs_contrib_info, simulation_info, design_codes, paper_links, images):
            if config in sim_results:
                # Combine the information into one dictionary
                combined_info = {
                    "Design Code": json.dumps(design_code, indent=2),
                    "Paper Link": json.dumps(paper_link, indent=2),
                    "Image": json.dumps(image, indent=2)
                }
                combined_info.update(contrib_info)
                
                # Pretty print the combined info as a table
                print(tabulate(combined_info.items(), headers=["Key", "Value"], tablefmt="grid"))
                return contrib_info['name']
            
            else:
                return "The reference device could not be retrieved."
        
=======
        
        for contrib_info, sim_results in zip(configs_contrib_info, simulation_info):
            if config in sim_results:
                return contrib_info['name']
        
            else:
                return "The reference device could not be retrieved."
            
>>>>>>> 83ae0afc
        return None
    
    


  
    def view_reference_devices(self):
        """
        View all unique reference (experimental) devices and their relevant information.

        This method iterates through the configurations and extracts the chip's name within the SQuADDS DB, group, and who the chip was measured by. 
        It also finds the simulation results for the device.It checks if the combination of simulation results uploader, PI, group, and institution
        is already in the list of unique contributors. If not, it adds the relevant information to the list. 
        Finally, it prints the list of unique devices in a tabular format.

        """

        dataset = load_dataset(self.repo_name, 'measured_device_database')["train"]
        configs_contrib_info = dataset["contrib_info"]
        unique_contributors_info = []

        for contrib_info in configs_contrib_info:

            relevant_info = {key: contrib_info[key] for key in ['name', 'group', 'measured_by']}
 
            device_name = contrib_info['name']
            relevant_info['simulations']= self.view_simulation_results(device_name)
            if relevant_info not in unique_contributors_info:
                unique_contributors_info.append(relevant_info)

        print(tabulate(unique_contributors_info, headers='keys', tablefmt="fancy_grid"))


<<<<<<< HEAD
=======



>>>>>>> 83ae0afc
    def select_components(self, component_dict=None):
        """
        Selects components based on the provided component dictionary or string.

        Args:
            component_dict (dict or str): A dictionary containing the component details
                (component, component_name, data_type) or a string representing the component.

        Returns:
            None

        """
        # check if dict or string
        if isinstance(component_dict, dict):
            config = component_dict["component"] + "-" + component_dict["component_name"] + "-" + component_dict["data_type"]
        elif isinstance(component_dict, str):
            config = component_dict
        print("Selected config: ", config)
        
    def select_system(self, components=None):
        """
        Selects the system and component(s) to be used.

        Args:
            components (list or str): The component(s) to be selected. If a list is provided,
                each component will be checked against the supported components. If a string
                is provided, it will be checked against the supported components.

        Returns:
            None

        Raises:
            None
        """
        # Validation and checks
        if isinstance(components, list):
            for component in components:
                if component not in self.supported_components():
                    print(f"Component `{component}` not supported. Available components are:")
                    print(self.supported_components())
                    return
                else:
                    self.selected_system = components

        elif isinstance(components, str):
            if components not in self.supported_components():
                print(f"Component `{components}` not supported. Available components are:")
                print(self.supported_components())
                return
            else:
                self.selected_system = components
                self.selected_component = components
    
    def select_qubit(self, qubit=None):
        """
        Selects a qubit and sets the necessary attributes for the selected qubit.

        Args:
            qubit (str): The name of the qubit to be selected.

        Raises:
            UserWarning: If the selected system is not specified or does not contain a qubit.

        Returns:
            None
        """
        # check whether selected_component is qubit
        if (self.selected_system == "qubit") or ("qubit" in self.selected_system):
            self.selected_qubit = qubit
            self.selected_component_name = qubit
            self.selected_data_type = "cap_matrix" # TODO: handle dynamically
        else:
            raise UserWarning("Selected system is either not specified or does not contain a qubit! Please check `self.selected_system`")
        
        # check if qubit is supported
        if self.selected_qubit not in self.supported_component_names():
            print(f"Qubit `{self.selected_qubit}` not supported. Available qubits are:")
            self.view_component_names("qubit")
            return

    def select_cavity_claw(self, cavity=None):
        """
        Selects a cavity claw component.

        Args:
            cavity (str): The name of the cavity to select.

        Raises:
            UserWarning: If the selected system is not specified or does not contain a cavity.

        Returns:
            None
        """
        # check whether selected_component is cavity
        if (self.selected_system == "cavity_claw") or ("cavity_claw" in self.selected_system):
            self.selected_cavity = cavity
            self.selected_component_name = cavity
            self.selected_data_type = "eigenmode" # TODO: handle dynamically
        else:
            raise UserWarning("Selected system is either not specified or does not contain a cavity! Please check `self.selected_system`")
        
        # check if cavity is supported
        if self.selected_cavity not in self.supported_component_names():
            print(f"Cavity `{self.selected_cavity}` not supported. Available cavities are:")
            self.view_component_names("cavity_claw")
            return

    def select_cavity(self, cavity=None):
        """
        Selects a cavity and sets the necessary attributes for further operations.

        Parameters:
            cavity (str): The name of the cavity to be selected.

        Raises:
            UserWarning: If the selected system is either not specified or does not contain a cavity.

        Returns:
            None
        """
        # check whether selected_component is cavity
        if (self.selected_system == "cavity") or ("cavity" in self.selected_system):
            self.selected_cavity = cavity
            self.selected_component_name = cavity
            self.selected_data_type = "eigenmode" # TODO: handle dynamically
        else:
            raise UserWarning("Selected system is either not specified or does not contain a cavity! Please check `self.selected_system`")
        
        # check if cavity is supported
        if self.selected_cavity not in self.supported_component_names():
            print(f"Cavity `{self.selected_cavity}` not supported. Available cavities are:")
            self.view_component_names("cavity")
            return
        
    def select_resonator_type(self, resonator_type):
        """
        Select the coupler based on the resonator type.

        Args:
            resonator_type (str): The type of resonator, e.g., "quarter" or "half".
        """
        resonator_to_coupler = {
            "quarter": "CLT",
            "half": "NCap"
        }

        if resonator_type not in resonator_to_coupler:
            raise ValueError(f"Invalid resonator type: {resonator_type}. Must be one of {list(resonator_to_coupler.keys())}.")

        self._internal_call = True  # Set the flag to indicate an internal call
        self.select_coupler(resonator_to_coupler[resonator_type])
        self.selected_resonator_type = resonator_type
        self._internal_call = False  # Reset the flag after the call

    def select_coupler(self, coupler=None):
        """
        Selects a coupler for the database.

        Args:
            coupler (str, optional): The name of the coupler to select. Defaults to None.

        Returns:
            None
        """
        if not self._internal_call:
            print("WARNING:DeprecationWarning: select_coupler() is deprecated and will be removed in a future release. Use select_resonator_type() instead.")
            warnings.warn(
                "select_coupler() is deprecated and will be removed in a future release. Use select_resonator_type() instead.",
                PendingDeprecationWarning
            )
        # E
        #! TODO: fix this method to work on CapNInterdigitalTee coupler sims
        self.selected_coupler = coupler
        #self.selected_component_name = coupler
        #self.selected_data_type = "cap_matrix" # TODO: handle dynamically
        
        # check if coupler is supported
        if self.selected_coupler not in self.supported_component_names()+["CLT"]: # TODO: handle dynamically

            print(f"Coupler `{self.selected_coupler}` not supported. Available couplers are:")
            self.view_component_names("coupler")
            return

    def see_dataset(self, data_type=None, component=None, component_name=None):
        """
        View a dataset based on the provided data type, component, and component name.

        Args:
            data_type (str): The type of data to view.
            component (str): The component to use. If not provided, the selected system will be used.
            component_name (str): The name of the component. If not provided, the selected component name will be used.

        Returns:
            pandas.DataFrame: The flattened dataset.

        Raises:
            ValueError: If both system and component name are not defined.
            ValueError: If data type is not specified.
            ValueError: If the component is not supported.
            ValueError: If the component name is not supported.
            ValueError: If the data type is not supported.
            Exception: If an error occurs while loading the dataset.
        """
        # Use the instance attributes if the user does not provide them
        component = component if component is not None else self.selected_system
        component_name = component_name if component_name is not None else self.selected_component_name
        
        # Check if system and component_name are still None
        if component is None or component_name is None:
            print("Both system and component name must be defined.")
            return
        
        if data_type is None:
            print("Please specify a data type.")
            return
        
        # Check if the component is supported
        if component not in self.supported_components():
            print("Component not supported. Available components are:")
            print(self.supported_components())
            return
        
        # Check if the component name is supported
        if component_name not in self.supported_component_names():
            print("Component name not supported. Available component names are:")
            print(self.supported_component_names())
            return
        
        # Check if the data type is supported
        if data_type not in self.supported_data_types():
            print("Data type not supported. Available data types are:")
            print(self.supported_data_types())
            return

        # Construct the configuration string based on the provided or default values
        config = f"{component}-{component_name}-{data_type}"
        try:
            df = load_dataset(self.repo_name, config)["train"].to_pandas()
            return flatten_df_second_level(df)
        except Exception as e:
            print(f"An error occurred while loading the dataset: {e}")
            return


    def get_dataset(self, data_type=None, component=None, component_name=None):
        """
        Retrieves a dataset based on the specified data type, component, and component name.

        Args:
            data_type (str): The type of data to retrieve.
            component (str): The component to retrieve the data from.
            component_name (str): The name of the component to retrieve the data from.

        Returns:
            pandas.DataFrame: The retrieved dataset.

        Raises:
            ValueError: If the system and component name are not defined.
            ValueError: If the data type is not specified.
            ValueError: If the component is not supported.
            ValueError: If the component name is not supported.
            ValueError: If the data type is not supported.
            Exception: If an error occurs while loading the dataset.
        """
        # Use the instance attributes if the user does not provide them
        component = component if component is not None else self.selected_system
        component_name = component_name if component_name is not None else self.selected_component_name
        
        # Check if system and component_name are still None
        if component is None or component_name is None:
            print("Both system and component name must be defined.")
            return
        
        if data_type is None:
            print("Please specify a data type.")
            return
        
        # Check if the component is supported
        if component not in self.supported_components():
            print("Component not supported. Available components are:")
            print(self.supported_components())
            return
        
        # Check if the component name is supported
        if component_name not in self.supported_component_names():
            print("Component name not supported. Available component names are:")
            print(self.supported_component_names())
            return
        
        # Check if the data type is supported
        if data_type not in self.supported_data_types():
            print("Data type not supported. Available data types are:")
            print(self.supported_data_types())
            return

        # Construct the configuration string based on the provided or default values
        config = f"{component}-{component_name}-{data_type}"
        try:
            df = load_dataset(self.repo_name, config, cache_dir=None)["train"].to_pandas()
            self._set_target_param_keys(df)
            return flatten_df_second_level(df)
        except Exception as e:
            print(f"An error occurred while loading the dataset: {e}")
            return

    def create_system_df(self, parallelize=False, num_cpu=None):
        """
        Creates and returns a DataFrame based on the selected system.

        Args:
            parallelize (bool): Whether to use multiprocessing to speed up the merging. Defaults to False.
            num_cpu (int): The number of CPU cores to use for multiprocessing. If not specified, the function will use the maximum number of available cores.

        If the selected system is a single component, it retrieves the dataset based on the selected data type, component, and component name.
        If a coupler is selected, the DataFrame is filtered by the coupler.
        The resulting DataFrame is stored in the `selected_df` attribute.

        If the selected system is a list of components (qubit and cavity), it retrieves the qubit and cavity DataFrames.
        The qubit DataFrame is obtained based on the selected qubit component name and data type "cap_matrix".
        The cavity DataFrame is obtained based on the selected cavity component name and data type "eigenmode".
        The qubit and cavity DataFrames are merged into a single DataFrame using the merger terms ['claw_width', 'claw_length', 'claw_gap'].
        The resulting DataFrame is stored in the `selected_df` attribute.

        Raises:
            UserWarning: If the selected system is either not specified or does not contain a cavity.

        Returns:
            pandas.DataFrame: The created DataFrame based on the selected system.
        """

        
        if self.selected_system is None:
<<<<<<< HEAD
            raise UserWarning("Selected system is not defined.")
        
        if isinstance(self.selected_system, str):
            df = self._create_single_component_df()
        elif isinstance(self.selected_system, list):
            df = self._create_multi_component_df(parallelize, num_cpu)
=======
            print("Selected system is not defined.")
            return
        elif isinstance(self.selected_system, str):
            df = self.get_dataset(data_type=self.selected_data_type, component=self.selected_component, component_name=self.selected_component_name)
            # if coupler is selected, filter by coupler
            if self.selected_coupler is not None:
                df = filter_df_by_conditions(df, {"coupler_type": self.selected_coupler})
            self.selected_df = df
        elif isinstance(self.selected_system, list): #! TODO: need to implement logic to handle more complex systems
            # get the qubit and cavity dfs
            qubit_df = self.get_dataset(data_type="cap_matrix", component="qubit", component_name=self.selected_qubit) #TODO: handle dynamically
            cavity_df = self.get_dataset(data_type="eigenmode", component="cavity_claw", component_name=self.selected_cavity) #TODO: handle dynamically
            # if coupler is selected, filter by coupler
            if self.selected_coupler is not None:
                cavity_df = filter_df_by_conditions(cavity_df, {"coupler_type": self.selected_coupler}) 
            df = self.create_qubit_cavity_df(qubit_df, cavity_df, merger_terms=['claw_width', 'claw_length', 'claw_gap']) #TODO: handle with user awareness
            self.selected_df = df
            
>>>>>>> 83ae0afc
        else:
            raise UserWarning("Selected system is either not specified or does not contain a cavity! Please check `self.selected_system`")

        self.selected_df = df
        return df

    def _create_single_component_df(self):
        """Creates a DataFrame for a single component system."""
        df = self.get_dataset(data_type=self.selected_data_type, component=self.selected_component, component_name=self.selected_component_name)

        if self.selected_coupler:
            df = filter_df_by_conditions(df, {"coupler_type": self.selected_coupler})
            if self.selected_coupler == "CapNInterdigitalTee":
                df = self._update_cap_interdigital_tee_parameters(df)

        return df

    def generate_updated_half_wave_cavity_df(self, parallelize=False, num_cpu=None):
        """
        !TODO: speed this up!
        """
        cavity_df = self.get_dataset(data_type="eigenmode", component="cavity_claw", component_name=self.selected_cavity)

        assert self.selected_coupler in ["NCap", "CapNInterdigitalTee"], "Selected coupler must be either 'NCap' or 'CapNInterdigitalTee'."

        cavity_df = filter_df_by_conditions(cavity_df, {"coupler_type": "NCap"})

        if not all(cavity_df["coupler_type"] == "NCap"):
            raise ValueError("All entries in the 'coupler_type' column of the cavity_df must be 'NCap'.")
       
        # update the kappa and cavity_frequency values 
        cavity_df = self._update_cap_interdigital_tee_parameters(cavity_df)
        
        return cavity_df

    def generate_qubit_half_wave_cavity_df(self, parallelize=False, num_cpu=None, save_data=False):
        """
        Generates a DataFrame that combines the qubit and half-wave cavity data.

        Args:
            parallelize (bool, optional): Flag indicating whether to parallelize the computation. Defaults to False.
            num_cpu (int, optional): Number of CPUs to use for parallelization. Defaults to None.
            save_data (bool, optional): Flag indicating whether to save the generated data. Defaults to False.

        Returns:
            pandas.DataFrame: The generated DataFrame.

        Raises:
            None

        Notes:
            - This method generates a DataFrame by combining the qubit and half-wave cavity data.
            - The qubit and cavity data are obtained from the `get_dataset` and `generate_updated_half_wave_cavity_df` methods, respectively.
            - The generated DataFrame is optimized to reduce memory usage using various optimization techniques.
            - If `save_data` is True, the generated DataFrames are saved in the "data" directory.

        TODO:
            - Speed up the generation process.
        """
        print("Generating half-wave-cavity DataFrame...")
        qubit_df = self.get_dataset(data_type="cap_matrix", component="qubit", component_name=self.selected_qubit)
        cavity_df = self.generate_updated_half_wave_cavity_df(parallelize=parallelize, num_cpu=num_cpu)

        self.qubit_df = qubit_df
        self.cavity_df = cavity_df

        print("Creating qubit-half-wave-cavity DataFrame...")
        df = self.create_qubit_cavity_df(qubit_df, cavity_df, merger_terms=self.claw_merger_terms, parallelize=parallelize, num_cpu=num_cpu)
        
        # process the df to reduce the memory usage
        print("Optimizing the DataFrame...")
        opt_df = process_design_options(df)
        initial_mem = compute_memory_usage(df)
        opt_df = optimize_dataframe(opt_df)
        opt_df = delete_object_columns(opt_df)
        opt_df = delete_categorical_columns(opt_df)
        final_mem = compute_memory_usage(opt_df)
        print(f"Memory usage reduced by {100*(initial_mem - final_mem)/initial_mem:.2f}%")

        if save_data:

            # create a data directory if it does not exist using os.makedirs
            if not os.path.exists("data"):
                os.makedirs("data")
                cavity_df.to_parquet("data/half-wave-cavity_df.parquet")
                df.to_parquet("data/qubit_half-wave-cavity_df_uncompressed.parquet")
                opt_df.to_parquet("data/qubit_half-wave-cavity_df.parquet")

        return opt_df

    def _create_multi_component_df(self, parallelize, num_cpu):
        """Creates a DataFrame for a multi-component system."""
        qubit_df = self.get_dataset(data_type="cap_matrix", component="qubit", component_name=self.selected_qubit)
        cavity_df = self.get_dataset(data_type="eigenmode", component="cavity_claw", component_name=self.selected_cavity)

        self.qubit_df = qubit_df

        if self.selected_coupler == "CLT":
            cavity_df = filter_df_by_conditions(cavity_df, {"coupler_type": self.selected_coupler})
            self.cavity_df = cavity_df
        if self.selected_coupler == "NCap":
            self.coupler_df = self.get_dataset(data_type="cap_matrix", component="coupler", component_name=self.selected_coupler)
            self.cavity_df = self.read_parquet_file(self.hwc_fname)
            df = self.read_parquet_file(self.merged_df_hwc_fname)
            return df
                
        df = self.create_qubit_cavity_df(qubit_df, cavity_df, merger_terms=self.claw_merger_terms, parallelize=parallelize, num_cpu=num_cpu)
        return df

    def _update_cap_interdigital_tee_parameters(self, cavity_df):
        """Updates parameters for CapNInterdigitalTee coupler."""
        ncap_df = self.get_dataset(data_type="cap_matrix", component="coupler", component_name="NCap")
        ncap_sim_cols = ['bottom_to_bottom', 'bottom_to_ground', 'ground_to_ground', 'top_to_bottom', 'top_to_ground', 'top_to_top']
        
        df = update_ncap_parameters(cavity_df, ncap_df, self.ncap_merger_terms, ncap_sim_cols)
        return df

    def create_qubit_cavity_df(self, qubit_df, cavity_df, merger_terms=None, parallelize=False, num_cpu=None):
        """
        Creates a merged DataFrame by merging the qubit and cavity DataFrames based on the specified merger terms.

        Args:
            qubit_df (pandas.DataFrame): The DataFrame containing qubit data.
            cavity_df (pandas.DataFrame): The DataFrame containing cavity data.
            merger_terms (list): A list of column names to be used for merging the DataFrames. Defaults to None.
            parallelize (bool): Whether to use multiprocessing to speed up the merging. Defaults to False.
            num_cpu (int): The number of CPU cores to use for multiprocessing. If not specified, the function will use the maximum number of available cores.

        Returns:
            pandas.DataFrame: The merged DataFrame.

        Raises:
            None
        """
        for merger_term in merger_terms:
            qubit_df[merger_term] = qubit_df['design_options'].map(lambda x: x['connection_pads']['readout'].get(merger_term))
            cavity_df[merger_term] = cavity_df['design_options'].map(lambda x: x['claw_opts']['connection_pads']['readout'].get(merger_term))

        # Add index column to qubit_df
        qubit_df = qubit_df.reset_index().rename(columns={'index': 'index_qc'})

        if parallelize:
            n_cores = cpu_count() if num_cpu is None else num_cpu
            qubit_df_splits = np.array_split(qubit_df, n_cores)

            with Pool(n_cores) as pool:
                merged_df_parts = list(tqdm(pool.starmap(merge_dfs, [(split, cavity_df, merger_terms) for split in qubit_df_splits]), total=n_cores))

            merged_df = pd.concat(merged_df_parts).reset_index(drop=True)
        else:
            merged_df = merge_dfs(qubit_df, cavity_df, merger_terms)

        merged_df['design_options'] = merged_df.apply(create_unified_design_options, axis=1)

        return merged_df

    def unselect_all(self):
        """
        Clears the selected component, data type, qubit, cavity, coupler, and system.
        """
        self.selected_component_name = None
        self.selected_component = None
        self.selected_data_type = None
        self.selected_qubit = None
        self.selected_cavity = None
        self.selected_coupler = None
        self.selected_system = None
        self.selected_resonator_type = None

    def show_selections(self):
        """
        Prints the selected system, component, and data type.

        If the selected system is a list, it prints the selected qubit, cavity, coupler, and system.
        If the selected system is a string, it prints the selected component, component name, data type, system, and coupler.
        """
        if isinstance(self.selected_system, list): #TODO: handle dynamically
            print("Selected qubit: ", self.selected_qubit)
            print("Selected cavity: ", self.selected_cavity)
            print("Selected coupler to feedline: ", self.selected_coupler)
            if self.selected_resonator_type is not None:
                print("Selected resonator type: ", self.selected_resonator_type)
            print("Selected system: ", self.selected_system)
        elif isinstance(self.selected_system, str):
            print("Selected component: ", self.selected_component)
            print("Selected component name: ", self.selected_component_name)
            print("Selected data type: ", self.selected_data_type)
            print("Selected system: ", self.selected_system)
            print("Selected coupler: ", self.selected_coupler)
            if self.selected_resonator_type is not None:
                print("Selected resonator type: ", self.selected_resonator_type)

    def _set_target_param_keys(self, df):
        """
        Sets the target parameter keys based on the provided DataFrame.

        Args:
            df (pandas.DataFrame): The DataFrame containing simulation results.

        Raises:
            UserWarning: If no selected system DataFrame is created or if target_param_keys is not None or a list.
        """
        # ensure selected_df is not None
        if self.selected_system is None:
            raise UserWarning("No selected system df is created. Please check `self.selected_df`")
        else:
            # check if self.target_param_keys is None
            if self.target_param_keys is None:
                self.target_param_keys = get_sim_results_keys(df)
            #check if target_param_keys is type list and system has more than one element
            elif isinstance(self.target_param_keys, list) and len(self.selected_system) == 2:
                self.target_param_keys += get_sim_results_keys(df)
            #check if target_param_keys is type list and system has only one element
            elif isinstance(self.target_param_keys, list) and len(self.selected_system) != 1:
                self.target_param_keys = get_sim_results_keys(df)
            else:
                raise UserWarning("target_param_keys is not None or a list. Please check `self.target_param_keys`")

            # update the attribute to remove any elements that start with "unit"
            self.target_param_keys = [key for key in self.target_param_keys if not key.startswith("unit")]
    
    def _get_units(self, df):
        # TODO: needs implementation 
        raise NotImplementedError()

    def unselect(self, param):
        """
        Unselects the specified parameter.

        Parameters:
        param (str): The parameter to unselect. Valid options are:
            - "component"
            - "component_name"
            - "data_type"
            - "qubit"
            - "cavity_claw"
            - "coupler"
            - "system"

        Returns:
        None
        """
        if param == "component":
            self.selected_component = None
        elif param == "component_name":
            self.selected_component_name = None
        elif param == "data_type":
            self.selected_data_type = None
        elif param == "qubit":
            self.selected_qubit = None
        elif param == "cavity_claw":
            self.selected_cavity = None
        elif param == "coupler":
            self.selected_coupler = None
        elif param == "system":
            self.selected_system = None
        else:
            print("Please specify a valid parameter to unselect.")
            return
    
    def show_selected_system(self):
        raise NotImplementedError("Waiting on Andre's code")

    def find_parquet_files(self):
        """
        Searches for `parquet` files in the repository and returns their paths/filenames.
        
        Returns:
            list: A list of paths/filenames of `parquet` files in the repository.
        """
        existing_files = self.get_existing_files()
        parquet_files = [file for file in existing_files if file.endswith('.parquet')]
        return parquet_files

    def read_parquet_file(self, file_name):
        """
        Takes in the filename and returns the object to be read as a pandas dataframe.
        
        Args:
            file_name (str): The name of the parquet file to read.
            
        Returns:
            pandas.DataFrame: The dataframe read from the parquet file.
        """
        base_url = f"https://huggingface.co/datasets/{self.repo_name}/resolve/main/{file_name}"
        response = requests.get(base_url)
        with open(file_name, 'wb') as f:
            f.write(response.content)
        df = pd.read_parquet(file_name)
        os.remove(file_name)  # Cleanup the downloaded file
        return df<|MERGE_RESOLUTION|>--- conflicted
+++ resolved
@@ -84,7 +84,6 @@
         self.target_param_keys = None
         self.units = None
         self.measured_device_database = None
-<<<<<<< HEAD
         self._internal_call = False  # Flag to track internal calls
         self.hwc_fname = "half-wave-cavity_df.parquet"
         self.merged_df_hwc_fname = "qubit_half-wave-cavity_df.parquet"
@@ -140,9 +139,6 @@
                 print(f"Uploaded {repo_file_name} to {self.repo_name}.")
             except Exception as e:
                 print(f"Failed to upload {repo_file_name}: {e}")
-=======
-
->>>>>>> 83ae0afc
 
     def supported_components(self):
         """
@@ -153,6 +149,10 @@
         """
         components = []
         for config in self.configs:
+            try:
+                components.append(config.split("-")[0])
+            except:
+                pass
             try:
                 components.append(config.split("-")[0])
             except:
@@ -172,6 +172,10 @@
                 component_names.append(config.split("-")[1])
             except:
                 pass
+            try:
+                component_names.append(config.split("-")[1])
+            except:
+                pass
         return component_names
     
     def supported_data_types(self):
@@ -187,6 +191,10 @@
                 data_types.append(config.split("-")[2])
             except:
                 pass
+            try:
+                data_types.append(config.split("-")[2])
+            except:
+                pass
         return data_types
 
         
@@ -199,6 +207,8 @@
         """
         delete_HF_cache()
         configs = get_dataset_config_names(self.repo_name, download_mode='force_redownload')
+        # if there are not two "-" in the config name, remove it (since it does conform to the simulation naming convention)
+        configs = [config for config in configs if config.count('-') == 2]
         # if there are not two "-" in the config name, remove it (since it does conform to the simulation naming convention)
         configs = [config for config in configs if config.count('-') == 2]
         return configs
@@ -277,11 +287,19 @@
         for url in component_urls:
             component_images.append(url)
             table = [components, component_names, data_types, component_images]
+        component_urls = [f"https://github.com/LFL-Lab/SQuADDS/tree/master/docs/_static/images/{name}.png" for name in component_names]
+        
+        component_images = []
+        
+        for url in component_urls:
+            component_images.append(url)
+            table = [components, component_names, data_types, component_images]
 
         # Transpose the table (convert columns to rows)
         table = list(map(list, zip(*table)))
 
         # Print the table with headers
+        print(tabulate(table, headers=["Component", "Component Name", "Data Available", "Component Image"],tablefmt="fancy_grid"))
         print(tabulate(table, headers=["Component", "Component Name", "Data Available", "Component Image"],tablefmt="fancy_grid"))
 
     def get_dataset_info(self, component=None, component_name=None, data_type=None):
@@ -429,13 +447,7 @@
             
         for contrib_info, sim_results in zip(configs_contrib_info, simulation_info):
                 if contrib_info['name'] == device_name:
-<<<<<<< HEAD
                     return sim_results
-=======
-                    return {sim_results}
-            
-    
->>>>>>> 83ae0afc
         return {}
 
     def view_reference_device_of(self, component=None, component_name=None, data_type=None):
@@ -455,7 +467,6 @@
         dataset = load_dataset(self.repo_name, 'measured_device_database')["train"]
         configs_contrib_info = dataset["contrib_info"]
         simulation_info = dataset["sim_results"]
-<<<<<<< HEAD
         design_codes = dataset["design_code"]
         paper_links = dataset["paper_link"]
         images = dataset["image"]
@@ -477,16 +488,6 @@
             else:
                 return "The reference device could not be retrieved."
         
-=======
-        
-        for contrib_info, sim_results in zip(configs_contrib_info, simulation_info):
-            if config in sim_results:
-                return contrib_info['name']
-        
-            else:
-                return "The reference device could not be retrieved."
-            
->>>>>>> 83ae0afc
         return None
     
     
@@ -520,12 +521,6 @@
         print(tabulate(unique_contributors_info, headers='keys', tablefmt="fancy_grid"))
 
 
-<<<<<<< HEAD
-=======
-
-
-
->>>>>>> 83ae0afc
     def select_components(self, component_dict=None):
         """
         Selects components based on the provided component dictionary or string.
@@ -858,33 +853,12 @@
 
         
         if self.selected_system is None:
-<<<<<<< HEAD
             raise UserWarning("Selected system is not defined.")
         
         if isinstance(self.selected_system, str):
             df = self._create_single_component_df()
         elif isinstance(self.selected_system, list):
             df = self._create_multi_component_df(parallelize, num_cpu)
-=======
-            print("Selected system is not defined.")
-            return
-        elif isinstance(self.selected_system, str):
-            df = self.get_dataset(data_type=self.selected_data_type, component=self.selected_component, component_name=self.selected_component_name)
-            # if coupler is selected, filter by coupler
-            if self.selected_coupler is not None:
-                df = filter_df_by_conditions(df, {"coupler_type": self.selected_coupler})
-            self.selected_df = df
-        elif isinstance(self.selected_system, list): #! TODO: need to implement logic to handle more complex systems
-            # get the qubit and cavity dfs
-            qubit_df = self.get_dataset(data_type="cap_matrix", component="qubit", component_name=self.selected_qubit) #TODO: handle dynamically
-            cavity_df = self.get_dataset(data_type="eigenmode", component="cavity_claw", component_name=self.selected_cavity) #TODO: handle dynamically
-            # if coupler is selected, filter by coupler
-            if self.selected_coupler is not None:
-                cavity_df = filter_df_by_conditions(cavity_df, {"coupler_type": self.selected_coupler}) 
-            df = self.create_qubit_cavity_df(qubit_df, cavity_df, merger_terms=['claw_width', 'claw_length', 'claw_gap']) #TODO: handle with user awareness
-            self.selected_df = df
-            
->>>>>>> 83ae0afc
         else:
             raise UserWarning("Selected system is either not specified or does not contain a cavity! Please check `self.selected_system`")
 
